# Wiki links. These show up in the sidebar in the order they appear here.
wiki:
  - title: Overview
    children:
      - title: Home
        url: /
      - title: About
        url: /about/
      - title: Wiki Index
        url: /wiki/
      - title: Contribute
        url: /docs/
  - title: System Design & Development
    url: /wiki/system-design-development/
    children:
      - title: System Engineering
        url: /wiki/system-design-development/system-engineering/
      - title: Mechanical Design
        url: /wiki/system-design-development/mechanical-design/
      - title: Printed Circuit Board Design
        url: /wiki/system-design-development/pcb-design/
      - title: Cable Management
        url: /wiki/system-design-development/cable-management/
      - title: Subsystem Interface Modeling
        url: /wiki/system-design-development/subsystem-interface-modeling/
  - title: Project Management
    url: /wiki/project-management/
    children:
      - title: Product Development in Complex Systems
        url: /wiki/project-management/product-development-complex-systems/
      - title: Risk Management
        url: /wiki/project-management/risk-management/
  - title: Common Platforms
    url: /wiki/common-platforms/
    children:
      - title: DJI SDK
        url: /wiki/common-platforms/dji-sdk/
      - title: Pixhawk
        url: /wiki/common-platforms/pixhawk/
      - title: ROS Introduction
        url: /wiki/common-platforms/ros-intro/
      - title: Asctec Pelican UAV Setup Guide
        url: /wiki/common-platforms/asctec-uav-setup-guide/
      - title: Husky Interfacing Procedure
        url: /wiki/common-platforms/husky_interfacing_and_communication/
      - title: ROS Motion Server Framework
        url: /wiki/common-platforms/ros-motion-server-framework/
  - title: Sensing
    url: /wiki/sensing/
    children:
      - title: Adafruit GPS
        url: /wiki/sensing/adafruit-gps/
      - title: AprilTags
        url: /wiki/sensing/apriltags/
      - title: Camera Calibration
        url: /wiki/sensing/camera-calibration/
      - title: Computer Vision Consideration
        url: /wiki/sensing/computer-vision-considerations/
      - title: Delphi ESR Radar
        url: /wiki/sensing/delphi-esr-radar/
      - title: Microsoft Kinect and Point Cloud Library
        url: /wiki/sensing/kinect-pcl/
      - title: Photometric Calibration
        url: /wiki/sensing/photometric-calibration/
      - title: Speech Recognition
        url: /wiki/sensing/speech-recognition/
      - title: Stereo Vision in OpenCV
        url: /wiki/sensing/opencv-stereo/
      - title: Camera-IMU Calibration using kalibr
        url: /wiki/sensing/camera-imu-calibration/
  - title: Actuation
    url: /wiki/actuation/
    children:
      - title: Motor Controller Feedback
        url: /wiki/actuation/motor-controller-feedback/
      - title: PID Control on Arduino
        url: /wiki/actuation/pid-control-arduino/
      - title: Linear Actuator Types
        url: /wiki/actuation/linear-actuator-resources/
      - title: ULN2003A Motor Controller
        url: /wiki/actuation/uln2003a-motor-controller/
      - title: Vedder Electronic Speed Controller
        url: /wiki/actuation/vedder-electronic-speed-controller/
      - title: Controlling UR5 arm with ROS
        url: /wiki/actuation/ur5e-control/
  - title: State Estimation
    url: /wiki/state-estimation/
    children:
      - title: Adaptive Monte Carlo Localization
        url: /wiki/state-estimation/adaptive-monte-carlo-localization/
      - title: ROS Cost Maps
        url: /wiki/state-estimation/ros-cost-maps/
      - title: ROS Mapping and Localization
        url: /wiki/state-estimation/ros-mapping-localization/
      - title: ROS Navigation
        url: /wiki/state-estimation/ros-navigation/
      - title: SBPL Lattice Planner
        url: /wiki/state-estimation/sbpl-lattice-planner/
      - title: ORB SLAM2 Setup Guidance
        url: /wiki/state-estimation/orb-slam2-setup/
  - title: Programming
    url:  /wiki/programming/
    children:
      - title: Boost Library
        url: /wiki/programming/boost-library/
      - title: Boost Maps and Vectors
        url: /wiki/programming/boost-maps-vectors/
      - title: Cmake
        url: /wiki/programming/cmake/
      - title: Eigen Library
        url: /wiki/programming/eigen-library/
      - title: Git
        url: /wiki/programming/git/
      - title: Programming Interviews
        url: /wiki/programming/google-programming-interviews/
      - title: Multithreaded Programming
        url: /wiki/programming/multithreaded-programming/
      - title: Programming Tutorials and Resources
        url: /wiki/programming/tutorials-resources/
      - title: Python Construct
        url: /wiki/programming/python-construct/
  - title: Networking
    url: /wiki/networking/
    children:
      - title: Bluetooth Sockets
        url: /wiki/networking/bluetooth-sockets/
      - title: Xbee Pro DigiMesh 900
        url: /wiki/networking/xbee-pro-digimesh-900/
      - title: ROCON Multi-Master Framework
        url: /wiki/networking/rocon-multi-master/
      - title: ROS over Multiple Machines
        url: /wiki/networking/ros-distributed/
      - title: Setting up WiFi hotspot at the boot up for Linux devices 
        url: /wiki/networking/wifi-hotspot/
  - title: Interfacing
    url: /wiki/interfacing/
    children:
      - title: Myo
        url: /wiki/interfacing/myo/
      - title: Blink(1) LED
        url: /wiki/interfacing/blink-1-led/
  - title: Computing
    url: /wiki/computing/
    children:
      - title: Adruino
        url: /wiki/computing/arduino/
      - title: Single Board Computers
        url: /wiki/computing/single-board-computers/
      - title: Upgrading Ubuntu Kernels
        url: /wiki/computing/upgrading-ubuntu-kenel/
      - title: Ubuntu 14.04 on Chromebook
        url: /wiki/computing/ubuntu-chromebook/
      - title: Setup your GPU System for Computer Vision
        url: /wiki/computing/setup-gpus-for-computer-vision/
  - title: Fabrication
    url: /wiki/fabrication/
    children:
      - title: Fabrication Considerations for 3D printing
        url: /wiki/fabrication/fabrication_considerations_for_3D_printing/
      - title: Machining & Prototyping
        url: /wiki/fabrication/machining-prototyping/
      - title: Rapid Prototyping
        url: /wiki/fabrication/rapid-prototyping/
      - title: Turning Process
        url: /wiki/fabrication/turning-process/
      - title: Milling Process
        url: /wiki/fabrication/milling-process/
      - title: Soldering
        url: /wiki/fabrication/soldering/
      - title: 3D Printers
        url: /wiki/fabrication/3d-printers/
      - title: MakerBot Replicator 2x
        url: /wiki/fabrication/makerbot-replicator-2x/
      - title: CubePro
        url: /wiki/fabrication/cube-pro/
      - title: Series A Pro Printer
        url: /wiki/fabrication/series-A-pro/
  - title: Math
  - title: Tools
    url: /wiki/tools/
    children:
      - title: Docker
        url: /wiki/tools/docker/
      - title: Vim
        url: /wiki/tools/vim/
      - title: Altium Circuitmaker
        url: /wiki/tools/altium-circuitmaker/
      - title: SolidWorks
        url: /wiki/tools/solidworks/
      - title: TMUX
        url: /wiki/tools/tmux/
      - title: udev Rules
        url: /wiki/tools/udev-rules/
      - title: Rosbags in Matlab
        url: /wiki/tools/rosbags-matlab/
<<<<<<< HEAD
      - title: Making Field Testing Easier through Visualization and Simulation
        url: /wiki/tools/visualization-simulation/
=======
      - title: CLion IDE
        url: /wiki/tools/clion/
>>>>>>> 5cdbbb9d

# Main links appear in the header.
main:
  - title: Wiki
    url: /wiki/
  - title: About
    url: /about/
  - title: Contribute
    url: /docs/

# Navigation for supporting documentation.
docs:
  - title: Overview
    children:
      - title: Home
        url: /
      - title: About
        url: /about/
      - title: Wiki Index
        url: /wiki/
      - title: Contribute
        url: /docs/
  - title: Contribute
    children:
      - title: Introduction
        url: /docs/<|MERGE_RESOLUTION|>--- conflicted
+++ resolved
@@ -193,13 +193,10 @@
         url: /wiki/tools/udev-rules/
       - title: Rosbags in Matlab
         url: /wiki/tools/rosbags-matlab/
-<<<<<<< HEAD
       - title: Making Field Testing Easier through Visualization and Simulation
         url: /wiki/tools/visualization-simulation/
-=======
       - title: CLion IDE
         url: /wiki/tools/clion/
->>>>>>> 5cdbbb9d
 
 # Main links appear in the header.
 main:
