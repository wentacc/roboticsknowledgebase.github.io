# Wiki links. These show up in the sidebar in the order they appear here.
wiki:
  - title: Overview
    children:
      - title: Home
        url: /
      - title: About
        url: /about/
      - title: Wiki Index
        url: /wiki/
      - title: Contribute
        url: /docs/
  - title: System Design & Development
    url: /wiki/system-design-development/
    children:
      - title: Drone Flight Permissions
        url: /wiki/system-design-development/drone-flight-permissions/
      - title: System Engineering
        url: /wiki/system-design-development/system-engineering/
      - title: Mechanical Design
        url: /wiki/system-design-development/mechanical-design/
      - title: Printed Circuit Board Design
        url: /wiki/system-design-development/pcb-design/
      - title: Cable Management
        url: /wiki/system-design-development/cable-management/
      - title: Subsystem Interface Modeling
        url: /wiki/system-design-development/subsystem-interface-modeling/
  - title: Project Management
    url: /wiki/project-management/
    children:
      - title: Product Development in Complex Systems
        url: /wiki/project-management/product-development-complex-systems/
      - title: Risk Management
        url: /wiki/project-management/risk-management/
  - title: Common Platforms
    url: /wiki/common-platforms/
    children:
      - title: DJI Breakdown for Technical Projects
        url: /wiki/common-platforms/dji-drone-breakdown-for-technical-projects/
      - title: DJI SDK
        url: /wiki/common-platforms/dji-sdk/
      - title: Pixhawk
        url: /wiki/common-platforms/pixhawk/
      - title: ROS Introduction
        url: /wiki/common-platforms/ros/ros-intro/
      - title: Asctec Pelican UAV Setup Guide
        url: /wiki/common-platforms/asctec-uav-setup-guide/
      - title: Husky Interfacing Procedure
        url: /wiki/common-platforms/husky_interfacing_and_communication/
      - title: ROS Motion Server Framework
        url: /wiki/common-platforms/ros-motion-server-framework/
      - title: ROS Cost Maps
        url: /wiki/common-platforms/ros/ros-cost-maps/
      - title: ROS Mapping and Localization
        url: /wiki/common-platforms/ros/ros-mapping-localization/
      - title: ROS Navigation
        url: /wiki/common-platforms/ros/ros-navigation/
      - title: ROS Global Planner
        url: /wiki/common-platforms/ros/ros-global-planner/
  - title: Sensing
    url: /wiki/sensing/
    children:
      - title: Adafruit GPS
        url: /wiki/sensing/adafruit-gps/
      - title: AprilTags
        url: /wiki/sensing/apriltags/
      - title: Camera Calibration
        url: /wiki/sensing/camera-calibration/
      - title: Computer Vision Consideration
        url: /wiki/sensing/computer-vision-considerations/
      - title: Delphi ESR Radar
        url: /wiki/sensing/delphi-esr-radar/
      - title: Point Cloud Library, 3D Sensors and Applications
        url: /wiki/sensing/pcl/
      - title: Photometric Calibration
        url: /wiki/sensing/photometric-calibration/
      - title: Speech Recognition
        url: /wiki/sensing/speech-recognition/
      - title: Stereo Vision in OpenCV
        url: /wiki/sensing/opencv-stereo/
      - title: Camera-IMU Calibration using kalibr
        url: /wiki/sensing/camera-imu-calibration/
  - title: Actuation
    url: /wiki/actuation/
    children:
      - title: Motor Controller Feedback
        url: /wiki/actuation/motor-controller-feedback/
      - title: PID Control on Arduino
        url: /wiki/actuation/pid-control-arduino/
      - title: Linear Actuator Types
        url: /wiki/actuation/linear-actuator-resources/
      - title: ULN2003A Motor Controller
        url: /wiki/actuation/uln2003a-motor-controller/
      - title: Vedder Electronic Speed Controller
        url: /wiki/actuation/vedder-electronic-speed-controller/
      - title: Controlling UR5 arm with ROS
        url: /wiki/actuation/ur5e-control/
      - title: Pure Pursuit Controller for Skid Steering
        url: /wiki/actuation/Pure-Pursuit-Controller-for-Skid-Steering-Robot.md
  - title: Machine Learning
    url: /wiki/deep-learning/custom-semantic-data
    children:
      - title: Custom data-set for segmentation
        url: /wiki/actuation/motor-controller-feedback/
  - title: State Estimation
    url: /wiki/state-estimation/
    children:
      - title: Adaptive Monte Carlo Localization
        url: /wiki/state-estimation/adaptive-monte-carlo-localization/
      - title: Sensor Fusion and Tracking
        url: /wiki/state-estimation/radar-camera-sensor-fusion/
      - title: SBPL Lattice Planner
        url: /wiki/state-estimation/sbpl-lattice-planner/
      - title: ORB SLAM2 Setup Guidance
        url: /wiki/state-estimation/orb-slam2-setup/
      - title: Visual Servoing
        url: /wiki/state-estimation/visual-servoing/
  - title: Programming
    url:  /wiki/programming/
    children:
      - title: Boost Library
        url: /wiki/programming/boost-library/
      - title: Boost Maps and Vectors
        url: /wiki/programming/boost-maps-vectors/
      - title: Cmake
        url: /wiki/programming/cmake/
      - title: Eigen Library
        url: /wiki/programming/eigen-library/
      - title: Git
        url: /wiki/programming/git/
      - title: Programming Interviews
        url: /wiki/programming/google-programming-interviews/
      - title: Multithreaded Programming
        url: /wiki/programming/multithreaded-programming/
      - title: Programming Tutorials and Resources
        url: /wiki/programming/tutorials-resources/
      - title: Python Construct
        url: /wiki/programming/python-construct/
  - title: Networking
    url: /wiki/networking/
    children:
      - title: Bluetooth Sockets
        url: /wiki/networking/bluetooth-sockets/
      - title: Xbee Pro DigiMesh 900
        url: /wiki/networking/xbee-pro-digimesh-900/
      - title: ROCON Multi-Master Framework
        url: /wiki/networking/rocon-multi-master/
      - title: ROS over Multiple Machines
        url: /wiki/networking/ros-distributed/
      - title: Setting up WiFi hotspot at the boot up for Linux devices 
        url: /wiki/networking/wifi-hotspot/
  - title: Simulation
    url: /wiki/simulation/
    children:
      - title: Building a Light Weight Custom Simulator
        url: /wiki/simulation/Building-a-Light-Weight-Custom-Simulator/
      - title: Design considerations for ROS architectures
        url: /wiki/simulation/Design-considerations-for-ROS-architectures
      - title: Spawning and Controlling Vehicles in CARLA
        url: /wiki/simulation/Spawning-and-Controlling-Vehicles-in-CARLA      
  - title: Interfacing
    url: /wiki/interfacing/
    children:
      - title: Myo
        url: /wiki/interfacing/myo/
      - title: Blink(1) LED
        url: /wiki/interfacing/blink-1-led/
  - title: Computing
    url: /wiki/computing/
    children:
      - title: Adruino
        url: /wiki/computing/arduino/
      - title: Single Board Computers
        url: /wiki/computing/single-board-computers/
      - title: Upgrading Ubuntu Kernels
        url: /wiki/computing/upgrading-ubuntu-kenel/
      - title: Ubuntu 14.04 on Chromebook
        url: /wiki/computing/ubuntu-chromebook/
      - title: Setup your GPU System for Computer Vision
        url: /wiki/computing/setup-gpus-for-computer-vision/
  - title: Fabrication
    url: /wiki/fabrication/
    children:
      - title: Fabrication Considerations for 3D printing
        url: /wiki/fabrication/fabrication_considerations_for_3D_printing/
      - title: Machining & Prototyping
        url: /wiki/fabrication/machining-prototyping/
      - title: Rapid Prototyping
        url: /wiki/fabrication/rapid-prototyping/
      - title: Turning Process
        url: /wiki/fabrication/turning-process/
      - title: Milling Process
        url: /wiki/fabrication/milling-process/
      - title: Soldering
        url: /wiki/fabrication/soldering/
      - title: 3D Printers
        url: /wiki/fabrication/3d-printers/
      - title: MakerBot Replicator 2x
        url: /wiki/fabrication/makerbot-replicator-2x/
      - title: CubePro
        url: /wiki/fabrication/cube-pro/
      - title: Series A Pro Printer
        url: /wiki/fabrication/series-A-pro/
  - title: Math
    url: /wiki/math/
    children:
      - title: Gaussian Process and Gaussian Mixture Model
        url: /wiki/math/gaussian-process-gaussian-mixture-model/
  - title: Tools
    url: /wiki/tools/
    children:
      - title: Docker
        url: /wiki/tools/docker/
      - title: Vim
        url: /wiki/tools/vim/
      - title: Altium Circuitmaker
        url: /wiki/tools/altium-circuitmaker/
      - title: SolidWorks
        url: /wiki/tools/solidworks/
      - title: TMUX
        url: /wiki/tools/tmux/
      - title: udev Rules
        url: /wiki/tools/udev-rules/
      - title: Rosbags in Matlab
        url: /wiki/tools/rosbags-matlab/
      - title: Making Field Testing Easier through Visualization and Simulation
        url: /wiki/tools/visualization-simulation/
      - title: CLion IDE
        url: /wiki/tools/clion/
      - title: Stream Rviz Visualizations as Images
        url: /wiki/tools/stream-rviz/
      - title: Web-Based Visualization using ROS JavaScript Library
        url: /wiki/tools/roslibjs/
<<<<<<< HEAD
      - title: Gazebo Simulation
      	url: /wiki/common-platforms/gazebo-simulation/
=======
  - title: Datasets
    url: /wiki/datasets/
    children:
      - title: Traffic Modelling Datasets
      - url: /wiki/datasets/traffic-modelling-datasets/
>>>>>>> 5f463b77
  - title: Planning
    url: /wiki/planning/
    children:
      - title: Planning Overview
        url: /wiki/planning/planning-overview/
# Main links appear in the header.
main:
  - title: Wiki
    url: /wiki/
  - title: About
    url: /about/
  - title: Contribute
    url: /docs/

# Navigation for supporting documentation.
docs:
  - title: Overview
    children:
      - title: Home
        url: /
      - title: About
        url: /about/
      - title: Wiki Index
        url: /wiki/
      - title: Contribute
        url: /docs/
  - title: Contribute
    children:
      - title: Introduction
        url: /docs/<|MERGE_RESOLUTION|>--- conflicted
+++ resolved
@@ -231,16 +231,13 @@
         url: /wiki/tools/stream-rviz/
       - title: Web-Based Visualization using ROS JavaScript Library
         url: /wiki/tools/roslibjs/
-<<<<<<< HEAD
       - title: Gazebo Simulation
       	url: /wiki/common-platforms/gazebo-simulation/
-=======
   - title: Datasets
     url: /wiki/datasets/
     children:
       - title: Traffic Modelling Datasets
       - url: /wiki/datasets/traffic-modelling-datasets/
->>>>>>> 5f463b77
   - title: Planning
     url: /wiki/planning/
     children:
