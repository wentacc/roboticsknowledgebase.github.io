--- conflicted
+++ resolved
@@ -94,9 +94,5 @@
 ## References
 - Links to References go here.
 - References should be in alphabetical order.
-<<<<<<< HEAD
 - References should follow IEEE format.
-=======
-- References should follow X format.
-- If you are referencing experimental results, include it in your published report and link to it here.
->>>>>>> d3909ad6
+- If you are referencing experimental results, include it in your published report and link to it here.