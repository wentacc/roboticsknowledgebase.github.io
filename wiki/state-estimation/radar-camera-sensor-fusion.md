---
title: 'Sensor Fusion and Tracking'
published: true
---
Fusing data from multiple sensor is an integral part of the perception system of robots and especially Autonomous Vehicles. The fusion becomes specially useful when the data coming from the different sensors gives complementary information. In this tutorial we give an introduction to Radar-Camera sensor fusion for tracking oncoming vehicles. A camera is helpful in detection of vehicles in the short range, however recovering the 3D velocity of the vehicles solely based on vision is very challenging and inaccurate, especially for long-range detection. This is where the RADAR comes into play. RADAR is excellent for determining the speed of oncoming vehicles and operation in adverse weather and lighting conditions, whereas the camera provides rich visual features required for object classification. 

The position and velocity estimates are improved through the fusion of RADAR and camera data. We will first go through the details regarding the data obtained and the processing required for the individual sensors and then go through sensor fusion and tracking algorithm details. 

## Camera
This section will explain how you use the information from a camera to estimate the rough position of a object in the world. The method described below makes an assumption that ego vehicle or a robot with the camera mounted and the other objects that we would like to track are all on the same plane in the world.

### Object Detection
The first step is to detect 2D bounding boxes of the object you want to track. State-of-the-art techniques for object detection that run in real-time are deep learning based single shot detector models such as SSD or YOLOv3. You can read more about single shot detectors [here](https://leonardoaraujosantos.gitbooks.io/artificial-inteligence/content/single-shot-detectors.html). This tutorial uses the YOLOv3 model for object detection. [This](https://github.com/AlexeyAB/darknet) fork of the original implementation is recommended as it has additional optimizations for real-time inference. 

Clone the repository and build the framework on your system.

```
git clone https://github.com/AlexeyAB/darknet
cd darknet
make
```

Refer to `README` in the repository for more instructions on how to build Darknet for different platforms. Make sure you select the correct GPU architecture in the `Makefile`. Additionally, you can set build flags such as `CUDNN_HALF=1` to accelerate training and inference.

The repository also provides a Python API (`darknet_video.py`) to load the YOLOv3 model for inference using an OpenCV image  as the input and return a list of bounding box detections. The detections contain the following data.

```
[class_label confidence x y h w]
```

You could also use any other technique for object detection and get a similar list of detections.

### Object Tracking in Images 
Although the goal of camera based perception is to only estimate a position of the object, you can also track the bounding boxes in the image as well to better associate the detection later in sensor fusion and the main tracker. This step is optional and can be skipped.

A popular approach or technique for real-time tracking is [SORT](https://arxiv.org/abs/1602.00763) (Simple Online and Real-Time Tracking). It follows a tracking-by-detection framework for the problem of multiple object tracking (MOT) where objects are detected in each frame and represented as bounding boxes. SORT makes use of Kalman filter to predict the state of the bounding box in the next frame. This helps keep track of the vehicles even if the bounding box detections are missed over few frames.

The official implementation [here](https://github.com/abewley/sort) is recommended. Follow the instructions in the `README` of this repository to setup SORT. Below is the gist of how to instantiate and update SORT.

```
from sort import *

#create instance of SORT
mot_tracker = Sort() 

# get detections
...

# update SORT
track_bbs_ids = mot_tracker.update(detections)

# track_bbs_ids is a np array where each row contains a valid bounding box and track_id (last column)
...
```

![SORT Tracker](assets/sort-tracker.jpg)

### Inverse Perspective Mapping
Inverse Perspective Mapping is basically a perspective transformation or a homography between two planes in the world. The idea here is to project the camera view (image plane) on to the ground plane in the world to obtain a birds-eye-view of the scene. One way to do this is to directly pick a set of points (minimum 4) in the image corresponding to a rectangular region on the ground plane and then estimate the homography matrix.

In order to estimate the homography, you need a set of correspondences. You need a reference object lying flat on the world ground plane (any rectangular shaped board would do). Measure the location of the corner points of the board in the world frame and log the projection of these point on the image plane as well. You can use OpenCV's `cv2.getPerspectiveTransform` to feed in the corresponding points and obtain the homography.

Once the homography is known, pick the bottom center of all the bounding boxes, as this point most closely represents the point on the ground plane, and apply the homography to this image point to obtain an estimate of location in the world frame.

![IPM Calibration](assets/ipm_two.png)

There are many pitfalls and assumptions in this technique. As mentioned earlier, the objects to detect must lie on the same ground plane and the relative distance of the camera sensor and orientation with respect to the ground plane must remain constant. If the bounding box detection is inaccurate, a small deviation in the image point might lead to a significant error in the estimated position in the world frame.

You can also model the uncertainty in the position estimate to generate an occupancy grid with the mean and covariance of the position of the object. We will later see how to fuse these estimates with another sensor modality such as a Radar to refine our estimate and track these detections as well.

![Occupancy Grid Gaussian](assets/occupancy-grid.png)

#### Camera Output
Camera returns two states for every detections. According to our current camera configuration, state (Ego vehicle frame) of the detections are given as: 
- Position in x direction 
- Position in y direction 
To make things clear, we consider these x and y directions in birds eye view of the ego vehicle frame, where x represents how far the detection is in longitudinal direction and y represents the offset of the detection in lateral direction. 

## Radar
Radar is becoming an important automotive technology. Automotive radar systems are the primary sensor used in adaptive cruise control and are a critical sensor system in autonomous driving assistance systems (ADAS). In this tutorial it is assumed that the radar internally filters the raw sensor data and gives the final positions and velocities of the vehicles within the field of view. This is a reasonable assumption since most of the automotive grade radars already do such filtering and tracking and return the tracked vehicle estimate in the Cartesian coordinates.

#### Radar Output
Radar provides four states for every detections, moreover depending on the use case there could be multiple detections. According to our current Radar configuration, state (Ego vehicle frame) of the detections are given as: 
- Position in x direction 
- Position in y direction 
- Velocity in x direction 
- Velocity in y direction

Following is the result of camera detection and estimated position in the 3D world. The detection was performed on image stream from Carla simulator and the results are visualized in Rviz. The blue cubes represent estimates from camera and red cubes are the Radar detections.

![Occupancy Grid](assets/camera-radar-targets.png)

## Tracker Framework
The framework has the following major components:
- Data Association - Sensor Measurements
- Sensor Fusion - Kalman Filter
- Track Updates
- Motion Compensation of Tracks
- Track Association
- Tracker Evaluation and Metrics

### Data Association - Sensor Measurements
Tracker gets an array of detections from camera and Radar for every frame. First of all the data needs to be linked to the corresponding detections in both (all) the sensors. This is  done by computing a distance cost volume for each detection from one sensor with each detection from another sensor. Scipy library provides good resources for computing such functions in Python. Then you need to use a minimization optimization function to associate detections such that overall cost (Euclidean distance) summed up over the entire detections is minimized. For doing that, Hungarian data association rule is used. It matches the minimum weight in a bipartite graph. Scipy library provides good functionality for this as well. 

<<<<<<< HEAD
### Tracker - Kalman Filter
Kalman Filter is an optimal filtering and estimation technique which uses a series of measurements (with noise) over time to estimate the unknown variables which tend to be more accurate than the individual estimates. It is widely used concept in a variety of fields ranging from state estimation to optimal controls and motion planning. The algorithm works as a two step process which are as follows:
=======
### Sensor Fusion - Extended Kalman Filter
Kalman Filter is an optimal filtering and estimation technique which uses a series of measurements (with noise) over time to estimate the unknown variables which tend to be more accurate than the individual estimates. It is widely used concept ina variety of fields ranging from state estimation to optimal controls and motion planning. The algorithm works as a two step process which are as follows:
>>>>>>> 8235df3f
- Prediction Step
- Measurement Step

In our case we use Kalman Filter to estimate states of the vehicles in the environment using data from Radar and Camera. The states consist of the position and velocity of the vehicle, which are provided by the tracker in the form of measurement.

#### Prediction Step
Prediction step is the step where we will estimate the state of the vehicle in the next timestep using data we have currently and a motion model. We chose to use a constant velocity (CV) motion model for prediction. This model considers the vehicle as a point object which can move at a constant velocity in the x and y direction. This is not the best model to represent the dynamics of a vehicle but since we dont have information about the steering or throttle data of the vehicle, we will have to be satisfied with this. When we predict the future state, we also need to estimate the noise that might have propped up in the system due to a variety of reasons. This noise is called the process noise and we assume that it is dependant on the motion model and the timestep. This [link](https://github.com/balzer82/Kalman/blob/master/Kalman-Filter-CV.ipynb?create=1) gives a good idea about the CV motion model and the process noise associated with it.

The pseudo-code for the prediction step is
```
def predict():
    predicted_state = transition_matrix * old_state
    predicted_covariance = transition_matrix' * old_covariance * transition_matrix + process_noise

```

#### Measurement Step
Our measurement step is actually divided into two parts, one for the camera measurement and the other for the radar measurement. While updating the states of the filter we need to be sure that the timestep of the measurement and the predictions match. The update step is much more complicated and 

The pseudo-code for the prediction step is
```
def update():
    residual = sensor_measurement - measurement_function * predicted_state
    projected_covariance = measurement_function * predicted_covariance * measurement_function + sensor_noise
    kalman_gain = measurement_function' * projected_covariance * 
    new_state = predicted_state + kalman_gain * residual
    new_covariance = (identity - kalman_gain * measurement_function) * projected_covariance

```
 
### Track Updates
This is the most important step in the framework. Here you need to specify the time steps length for which the tracklets will be continued to be predicted (continue predicting the state of the track) even though the vehicle was not detected in a continuous set of frames. Another tuning parameter is how long you want to continuously detect the object through sensors to confirm that the object is a valid track.

Here you need to define the misses (age of non-matched detections) for each measurement. The point of this parameter is that you will increment this age if that corresponding state (to that track) is not observed through sensors. Once any of the state from detections from sensors is able to associate with the prediction produced by the tracks then we again set back that track parameter to 0.

### Motion Compensation of Tracks
This block basically transforms all the track predictions at a timestep by the ego vehicle motion. This is an important block because the prediction (based on a vehicle motion model) is computed in the ego vehicle frame at the previous timestep. If the ego vehicle was static, the new sensor measurements could easily be associated with the predictions, but this would fail if the ego vehicle moved from its previous position. This is the reason why we need to compensate all the predictions by ego motion first, before moving on to data association with the new measurements. The equations for ego motion compensation are shown below.

\\[\left[ \begin{array} { c } { X _ { t + 1 } } \\\ { Y _ { t + 1 } } \\\ { 1 } \end{array} \right] = \left[ \begin{array} { c c c } { \cos ( \omega d t ) } & { \sin ( \omega d t ) } & { - v _ { x } d t } \\\ { - \sin ( \omega d t ) } & { \cos ( \omega d t ) } & { - v _ { y } d t } \\\ { 0 } & { 0 } & { 1 } \end{array} \right] \left[ \begin{array} { c } { X _ { t } } \\\ { Y _ { t } } \\\ { 1 } \end{array} \right]\\]
 
### Track Association
Once you have the motion compensated tracks, you need to follow the same algorithm to associate new tracks with existing tracks. To give some intuition, here you are matching the predicted state in the last time for every track with the measurements of the current timestep. 


#### Final Results of Tracking and Sensor Fusion
![Tracker Results](assets/Tracker-01.PNG) ![Tracker Results](assets/Tracker-02.PNG)


### Tracker Evaluation and Metrics
The most widely used metrics for validation are MOTA (Multi-object tracking accuracy) and MOTP (Multi-object tracking precision). MOTP is the total error in estimated position for matched object-hypothesis pairs over all frames, averaged by the total number of matches made. It shows the ability of the tracker to estimate precise object positions, independent of its skill at recognizing object configurations, keeping consistent trajectories, and so forth. The MOTA accounts for all object configuration errors made by the tracker, false positives, misses, mismatches, over all frames.

To evaluate your tracker, you can use the [`motmetrics`](https://github.com/cheind/py-motmetrics) Python library.

```
pip install motmetrics
```

At every frame instance, you need the ground truth position and track ID along with the predicted detection and track ID. Use the accumulator to record all the events and you can generate a summary and list the metrics and the end of the sequence. Refer to the README [here](https://github.com/cheind/py-motmetrics) for details on how to use this library. Following is an example of the results summary generated.

```
      IDF1   IDP   IDR  Rcll  Prcn GT MT PT ML FP FN IDs  FM  MOTA  MOTP
seq1 83.3% 83.3% 83.3% 83.3% 83.3%  2  1  1  0  1  1   1   1 50.0% 0.340
seq2 75.0% 75.0% 75.0% 75.0% 75.0%  2  1  1  0  1  1   0   0 50.0% 0.167

```

## See Also:
- [Delphi ESR Radar](https://github.com/deltaautonomy/roboticsknowledgebase.github.io/blob/master/wiki/sensing/delphi-esr-radar.md)

## Further Reading
- [Single Shot Object Detectors](https://leonardoaraujosantos.gitbooks.io/artificial-inteligence/content/single-shot-detectors.html)
- [YOLOv3 Implementation](https://github.com/pjreddie/darknet)
- [SORT Tracker Repository](https://github.com/abewley/sort)
- [Kalman Filter in Python](https://github.com/balzer82/Kalman)<|MERGE_RESOLUTION|>--- conflicted
+++ resolved
@@ -102,13 +102,8 @@
 ### Data Association - Sensor Measurements
 Tracker gets an array of detections from camera and Radar for every frame. First of all the data needs to be linked to the corresponding detections in both (all) the sensors. This is  done by computing a distance cost volume for each detection from one sensor with each detection from another sensor. Scipy library provides good resources for computing such functions in Python. Then you need to use a minimization optimization function to associate detections such that overall cost (Euclidean distance) summed up over the entire detections is minimized. For doing that, Hungarian data association rule is used. It matches the minimum weight in a bipartite graph. Scipy library provides good functionality for this as well. 
 
-<<<<<<< HEAD
 ### Tracker - Kalman Filter
 Kalman Filter is an optimal filtering and estimation technique which uses a series of measurements (with noise) over time to estimate the unknown variables which tend to be more accurate than the individual estimates. It is widely used concept in a variety of fields ranging from state estimation to optimal controls and motion planning. The algorithm works as a two step process which are as follows:
-=======
-### Sensor Fusion - Extended Kalman Filter
-Kalman Filter is an optimal filtering and estimation technique which uses a series of measurements (with noise) over time to estimate the unknown variables which tend to be more accurate than the individual estimates. It is widely used concept ina variety of fields ranging from state estimation to optimal controls and motion planning. The algorithm works as a two step process which are as follows:
->>>>>>> 8235df3f
 - Prediction Step
 - Measurement Step
 
