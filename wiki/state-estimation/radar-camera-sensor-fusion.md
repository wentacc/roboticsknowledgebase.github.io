--- conflicted
+++ resolved
@@ -72,62 +72,57 @@
 TODO: Occupancy grid with Gaussian
 
 #### Camera Output
-<<<<<<< HEAD
+Camera returns two states for every detections. According to our current camera configuration, state (Ego vehicle frame) of the detections are given as: 
+- Position in x direction 
+- Position in y direction 
+To make things clear, we consider these x and y directions in birds eye view of the ego vehicle frame, where x represents how far the detection is in longitudinal direction and y represents the offset of the detection in lateral direction. 
 
 Following is the result of camera detection and estimated position in the 3D world. The detection was performed on image stream from Carla simulator and the results are visualized in Rviz.
 
 TODO: Add image for final output (with occupancy grid)
-=======
-Camera returns two states for every detections. Accoridng to our current camera configuration, state (Ego vehicle frame) of the detecions are given as: 
-- Position in x direction 
-- Position in y direction 
-To make things clear, we consider these x and y directions in birds eye view of the ego vehicle frame, where x represents how far the detection is in longitudnal direction and y represents the offset of the detecion in lateral direction. 
->>>>>>> a38d3e7c
 
 ## Radar
 
 #### Radar Output
-RADAR returns four states for every detections, moreover depending on the use case there could be multiple detections. Accoridng to our current RADAR configuration, state (Ego vehicle frame) of the detecions are given as: 
+RADAR returns four states for every detections, moreover depending on the use case there could be multiple detections. According to our current RADAR configuration, state (Ego vehicle frame) of the detections are given as: 
 - Position in x direction 
 - Position in y direction 
 - Velocity in x direction 
 - Velocity in y direction
 
-## Camera Radar Tracker
+## Tracker Framework
+The framework has the following major components:
+- Data Association - Sensor Measurements
+- Sensor Fusion - Extended Kalman Filter
+- Track Updates
+- Motion Compensation of Tracks
+- Track Association
+- Tracker Evaluation and Metrics
 
-Camera RADAR tracker can be summed up with following sub parts: 
-- Data association of camera and radar detections
-- Motion compensation of Ego vehicle
-- State predicion and update using Extended Kalman Filter
-- Data association of predictions and detections
-- Handling occlusions and miss detections
-- Validation of tracker using MOTP and MOTA metrics
+### Data Association - Sensor Measurements
+You must be getting an array of detections from camera and RADAR for every frame. First of all you need to link the corresponding detections in both (all) the sensors. This is  done using computing a distance cost volume for each detection from a sensor with each detection from another sensor. Scipy library performs good resources for computing such functions in Python. Then you need to use a minimization optimization function to associate detections such that overall cost (Euclidean distance) summed up over the entire detections is minimized. For doing that Hungarian data association rule is used. It matches the minimum weight in a bipartite graph. Scipy library provides good functionality for this as well. 
 
-### Data fusion - Camera and RADAR detections
-You must be getting an array of detections from camera and RADAR for every frame. First of all you need to link the corresponding detections in both (all) the sensors. This is  done using computing a distance cost volume for each detecion from a sensor with each detection from another sensor. scipy library performs good resources for computing such functions in Python. Then you ned to use a minimisation optimization function to associate detections such that overall cost (Euclidian distance) summed up over the entire detections is minimised. For doing that Hungarian data association rule is used. It matches the minimum weight in a bipartite graph. Scipy library provides good functionality for this as well. 
+Since later we are supposed to associate these detections with the predictions from EKF (explained in the later section), we need to compensate their state values according to the ego vehicle motion. This is done to compare (associate) the detections from sensors and prediction algorithm on a common ground. You must already be having ego vehicle state information from odometry sensors. Using these two states - Ego vehicles state and oncoming state - oncoming vehicle state is to be output as if the ego vehicle motion was not there. 
+
+### Sensor Fusion - Extended Kalman Filter
+ -- Karmesh
+ 
+### Track Updates
+This is the most important section for tuning the tracker. Here you need to handle for how long you will be continuing the tracks (continue predicting the state of the track) if that detection is not observed from the sensors in the continuous set of frames. Also another tuning parameter is that for how long you want to continuously detect the object through sensors to confirm with a definite solution that the oncoming vehicle is there.You need to use 3 sets of sensor detections as input: 
+- Camera only detections
+- RADAR only detections
+- Above detections that are able to fuse
+Here you need to define the misses (age of non-detections) for each detections. The point of this parameter is that you will increment this age if that corresponding state (to that track) is not observed through sensors. Once any of the state from detecions from sensors is able to associate with the prediction produced by the tracks then we again set back that track parameter to 0.
 
 ### Motion Compensation of Tracks
 This block basically transforms all the track predictions one timestep by the ego vehicle motion. This is an important block because the prediction (based on a vehicle motion model) is computed in the ego vehicle frame at the previous timestep. If the ego vehicle was static, the new sensor measurements could easily be associated with the predictions, but this would fail if the ego vehicle moved from its previous position. This is the reason why we need to compensate all the predictions by ego motion first, before moving on to data association with the new measurements. The equations for ego motion compensation are shown below.
 
 \\[\left[ \begin{array} { c } { X _ { t + 1 } } \\ { Y _ { t + 1 } } \\ { 1 } \end{array} \right] = \left[ \begin{array} { c c c } { \cos ( \omega d t ) } & { \sin ( \omega d t ) } & { - v _ { x } d t } \\ { - \sin ( \omega d t ) } & { \cos ( \omega d t ) } & { - v _ { y } d t } \\ { 0 } & { 0 } & { 1 } \end{array} \right] \left[ \begin{array} { c } { X _ { t } } \\ { Y _ { t } } \\ { 1 } \end{array} \right]\\]
  
-
-Since later we are supposed to associate these detetions with the predictions from EKF (explained in the later section), we need to compensate their state values according to the ego vehicle motion. This is done to compare (associate) the detections from sensors and prediction algorithm on a common ground. You must already be having ego vehicle state information from odometry sensors. Using these two states - Ego vehicles state and oncoming state - oncoming vehicle state is to be output as if the ego vehicle motion was not there. 
-
-### Gaussian state prediction - Extended Kalman Filter
- -- Karmesh
- 
-### Data association - prediction and detection
+### Track Association
 Next once you have the ego-vehicle motion compensated oncoming vehicle state, then you need to follow same algorithm to associate these two sets of state values. To give some intuitions, here you are matching the predicted state in the last time for every track with the sensor reading of the current time step. 
 
-### Occlusion and miss-detections handling
-This is the most important section for tuning the tracker. Here you need to handle for how long you will be contnuing the tracks (continue predicting the state of the track) if that detection is not observed from the sensors in the continuous set of frames. Also another tuning parameter is that for how long you want to continuously detect the object through sensors to confirm with a definite solution that the oncoming vehicle is there.You need to use 3 sets of sensor detections as input: 
-- Camera only detections
-- RADAR only detections
-- Above detections that are able to fuse
-Here you need to define the misses (age of non-detections) for each detections. The point of this parameter is that you will increment this age if that corresponding state (to that track) is not observed through sensors. Once any of the state from detecions from sensors is able to associate with the prediction produced by the tracks then we again set back that track parameter to 0.
-
-### Validation of tracker using MOTP and MOTA metrics
+### Tracker Evaluation and Metrics
 The most widely used metrics for validation are MOTA (Multi-object tracking accuracy) and MOTP (Multi-object tracking precision). MOTP is the total error in estimated position for matched object-hypothesis pairs over all frames, averaged by the total number of matches made. It shows the ability of the tracker to estimate precise object positions, independent of its skill at recognizing object configurations, keeping consistent trajectories, and so forth. The MOTA accounts for all object configuration errors made by the tracker, false positives, misses, mismatches, over all frames.
 
 To evaluate your tracker, you can use the [`motmetrics`](https://github.com/cheind/py-motmetrics) Python library.
@@ -145,12 +140,6 @@
 
 ```
 
-### Trajectory Smoothing
- TODO: Heethesh
-
-## Summary
-
-
 ## See Also:
 - [Delphi ESR Radar](https://github.com/deltaautonomy/roboticsknowledgebase.github.io/blob/master/wiki/sensing/delphi-esr-radar.md)
 
