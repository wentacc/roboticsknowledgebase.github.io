---
title: 'Radar Camera Sensor Fusion'
published: true
---
<<<<<<< HEAD
Fusing data from multiple sensor is an integral part of the perception system of robots and especially Autonomous Vehicles. The fusion becomes specially useful when the data coming from the different sensors gives complementary information. In this tutorial we give an introduction to Radar-Camera sensor fusion for tracking oncoming vehicles. A camera is helpful in detection of vehicles in the short range, however recovering the 3D velocity of the vehicles solely based on vision is very challenging and inaccurate, especially for long-range detection. This is where the RADAR comes into play. RADAR is excellent for determining the speed of oncoming vehicles and operation in adverse weather and lighting conditions, whereas the camera provides rich visual features required for object classification. 

The position and velocity estimates are improved through the fusion of RADAR and camera data. We will first go through the details regarding the data obtained and the processing required for the individual sensors and then go through sensor fusion and tracking algorithm details. 
=======
## Overview
Fusing data from multiple sensors is an integral part of the perception system of robots and especially Autonomous Vehicles. The fusion becomes specially useful when the data from the different sensors give complementary information. In this tutorial, we give an introduction to Radar/Camera sensor fusion for tracking objects. A camera is helpful in detection and classification of objects with rich features, however recovering the 3D position and velocity of the objects solely based on vision is very challenging and inaccurate, especially for long-range detections. This is where the Radar comes into play. Radar is excellent for determining the speed of oncoming objects and operation in adverse weather and lighting conditions, whereas the camera provides rich visual features required for object classification. 

The position and velocity estimates are improved through the sensor fusion of Radar and camera. We will first go through the details regarding the data obtained and the processing required for the individual sensors and then go through the sensor fusion and tracking the part. 
>>>>>>> 22c6aea0

## Camera
This section will explain how you use the information from a camera to estimate the rough position of a object in the world. The method described below makes an assumption that ego vehicle or a robot with the camera mounted and the other objects that we would like to track are all on the same plane in the world.

### Object Detection
The first step is to detect 2D bounding boxes of the object you want to track. State-of-the-art techniques for object detection that run in real-time are deep learning based single shot detector models such as SSD or YOLOv3. You can read more about single shot detectors [here](https://leonardoaraujosantos.gitbooks.io/artificial-inteligence/content/single-shot-detectors.html). This tutorial uses the YOLOv3 model for object detection. [This](https://github.com/AlexeyAB/darknet) fork of the original implementation is recommended as it has additional optimizations for real-time inference. 

Clone the repository and build the framework on your system.

```
git clone https://github.com/AlexeyAB/darknet
cd darknet
make
```

Refer to `README` in the repository for more instructions on how to build Darknet for different platforms. Make sure you select the correct GPU architecture in the `Makefile`. Additionally, you can set build flags such as `CUDNN_HALF=1` to accelerate training and inference.

The repository also provides a Python API (`darknet_video.py`) to load the YOLOv3 model for inference using an OpenCV image  as the input and return a list of bounding box detections. The detections contain the following data.

```
[class_label confidence x y h w]
```

You could also use any other technique for object detection and get a similar list of detections.

### Object Tracking in Images 
Although the goal of camera based perception is to only estimate a position of the object, you can also track the bounding boxes in the image as well to better associate the detection later in sensor fusion and the main tracker. This step is optional and can be skipped.

A popular approach or technique for real-time tracking is [SORT](https://arxiv.org/abs/1602.00763) (Simple Online and Real-Time Tracking). It follows a tracking-by-detection framework for the problem of multiple object tracking (MOT) where objects are detected in each frame and represented as bounding boxes. SORT makes use of Kalman filter to predict the state of the bounding box in the next frame. This helps keep track of the vehicles even if the bounding box detections are missed over few frames.

The official implementation [here](https://github.com/abewley/sort) is recommended. Follow the instructions in the `README` of this repository to setup SORT. Below is the gist of how to instantiate and update SORT.

```
from sort import *

#create instance of SORT
mot_tracker = Sort() 

# get detections
...

# update SORT
track_bbs_ids = mot_tracker.update(detections)

# track_bbs_ids is a np array where each row contains a valid bounding box and track_id (last column)
...
```

### Inverse Perspective Mapping
Inverse Perspective Mapping is basically a perspective transformation or a homography between two planes in the world. The idea here is to project the camera view (image plane) on to the ground plane in the world to obtain a birds-eye-view of the scene. One way to do this is to directly pick a set of points (minimum 4) in the image corresponding to a rectangular region on the ground plane and then estimate the homography matrix.

In order to estimate the homography, you need a set of correspondences. You need a reference object lying flat on the world ground plane (any rectangular shaped board would do). Measure the location of the corner points of the board in the world frame and log the projection of these point on the image plane as well. You can use OpenCV's `cv2.getPerspectiveTransform` to feed in the corresponding points and obtain the homography.

Once the homography is known, pick the bottom center of all the bounding boxes, as this point most closely represents the point on the ground plane, and apply the homography to this image point to obtain an estimate of location in the world frame.

TODO: Add image for calibration

There are many pitfalls and assumptions in this technique. As mentioned earlier, the objects to detect must lie on the same ground plane and the relative distance of the camera sensor and orientation with respect to the ground plane must remain constant. If the bounding box detection is inaccurate, a small deviation in the image point might lead to a significant error in the estimated position in the world frame.

You can also model the uncertainty in the position estimate to generate an occupancy grid with the mean and covariance of the position of the object. We will later see how to fuse these estimates with another sensor modality such as a Radar to refine our estimate and track these detections as well.

TODO: Occupancy grid with Gaussian

#### Camera Output
Camera returns two states for every detections. According to our current camera configuration, state (Ego vehicle frame) of the detections are given as: 
- Position in x direction 
- Position in y direction 
To make things clear, we consider these x and y directions in birds eye view of the ego vehicle frame, where x represents how far the detection is in longitudinal direction and y represents the offset of the detection in lateral direction. 

Following is the result of camera detection and estimated position in the 3D world. The detection was performed on image stream from Carla simulator and the results are visualized in Rviz.

TODO: Add image for final output (with occupancy grid)

## Radar
Radar is becoming an important automotive technology. Automotive radar systems are the primary sensor used in adaptive cruise control and are a critical sensor system in autonomous driving assistance systems (ADAS). In this tutorial it is assumed that the radar internally filters the raw sensor data and gives the final positions and velocities of the vehicles within the field of view. This is a reasonable assumption since most of the automotive grade radars already do such filtering and tracking and return the tracked vehicle estimate in the Cartesian coordinates.

#### Radar Output
Radar provides four states for every detections, moreover depending on the use case there could be multiple detections. According to our current Radar configuration, state (Ego vehicle frame) of the detections are given as: 
- Position in x direction 
- Position in y direction 
- Velocity in x direction 
- Velocity in y direction


## Tracker Framework
The framework has the following major components:
- Data Association - Sensor Measurements
- Sensor Fusion - Kalman Filter
- Track Updates
- Motion Compensation of Tracks
- Track Association
- Tracker Evaluation and Metrics

### Data Association - Sensor Measurements
<<<<<<< HEAD
The tracker recieves an array of detections from camera and RADAR for every frame. First of all ythe tracker needs to link the corresponding detections in both the sensors. This is done by computing a distance cost volume for each detection from a sensor with each detection from another sensor. The Scipy library in Python provides good resources for computing such functions. Then you need to use a minimization optimization function to associate detections such that overall cost (Euclidean distance) summed up over the entire detections is minimized. For doing that Hungarian data association rule is used. It matches the minimum weight in a bipartite graph. Scipy library provides good functionality for this as well. 

Since later we are supposed to associate these detections with the predictions from KF (explained in the later section), we need to compensate their state values according to the ego vehicle motion. This is done to compare (associate) the detections from sensors and prediction algorithm on a common ground. You must already be having ego vehicle state information from odometry sensors. Using these two states - Ego vehicles state and oncoming state - oncoming vehicle state is to be output as if the ego vehicle motion was not there. 
=======
You must be getting an array of detections from camera and Radar for every frame. First of all you need to link the corresponding detections in both (all) the sensors. This is  done using computing a distance cost volume for each detection from a sensor with each detection from another sensor. Scipy library performs good resources for computing such functions in Python. Then you need to use a minimization optimization function to associate detections such that overall cost (Euclidean distance) summed up over the entire detections is minimized. For doing that Hungarian data association rule is used. It matches the minimum weight in a bipartite graph. Scipy library provides good functionality for this as well. 
>>>>>>> 22c6aea0

### Tracker - Kalman Filter
Kalman Filter is an optimal filtering and estimation technique which uses a series of measurements (with noise) over time to estimate the unknown variables which tend to be more accurate than the individual estimates. It is widely used concept ina variety of fields ranging from state estimation to optimal controls and motion planning. The algorithm works as a two step process which are as follows:
- Prediction Step
- Measurement Step

In our case we use Kalman Filter to estimate states of the vehicles in the environment using data from Radar and Camera. The states consist of the position and velocity of the vehicle, which are provided by the tracker in the form of measurement.

#### Prediction Step
Prediction step is the step where we will estimate the state of the vehicle in the next timestep using data we have currently and a motion model. We chose to use a constant velocity (CV) motion model for prediction. This model considers the vehicle as a point object which can move at a constant velocity in the x and y direction. This is not the best model to represent the dynamics of a vehicle but since we dont have information about the steering or throttle data of the vehicle, we will have to be satisfied with this. When we predict the future state, we also need to estimate the noise that might have propped up in the system due to a variety of reasons. This noise is called the process noise and we assume that it is dependant on the motion model and the timestep. This [link](https://github.com/balzer82/Kalman/blob/master/Kalman-Filter-CV.ipynb?create=1) gives a good idea about the CV motion model and the process noise associated with it.

The pseudo-code for the prediction step is
```
def predict():
    predicted_state = transition_matrix * old_state
    predicted_covariance = transition_matrix' * old_covariance * transition_matrix + process_noise

```

#### Measurement Step
Our measurement step is actually divided into two parts, one for the camera measurement and the other for the radar measurement. While updating the states of the filter we need to be sure that the timestep of the measurement and the predictions match. The update step is much more complicated and 

The pseudo-code for the prediction step is
```
def update():
    residual = sensor_measurement - measurement_function * predicted_state
    projected_covariance = measurement_function * predicted_covariance * measurement_function + sensor_noise
    kalman_gain = measurement_function' * projected_covariance * 
    new_state = predicted_state + kalman_gain * residual
    new_covariance = (identity - kalman_gain * measurement_function) * projected_covariance

```
 
### Track Updates
This is the most important in the framework. Here you need to handle for how long you will be continuing the tracks (continue predicting the state of the track) if that detection is not observed from the sensors in the continuous set of frames. Also another tuning parameter is how long you want to continuously detect the object through sensors to confirm that the object is a valid track.

Here you need to define the misses (age of non-matched detections) for each measurement. The point of this parameter is that you will increment this age if that corresponding state (to that track) is not observed through sensors. Once any of the state from detections from sensors is able to associate with the prediction produced by the tracks then we again set back that track parameter to 0.

### Motion Compensation of Tracks
This block basically transforms all the track predictions one timestep by the ego vehicle motion. This is an important block because the prediction (based on a vehicle motion model) is computed in the ego vehicle frame at the previous timestep. If the ego vehicle was static, the new sensor measurements could easily be associated with the predictions, but this would fail if the ego vehicle moved from its previous position. This is the reason why we need to compensate all the predictions by ego motion first, before moving on to data association with the new measurements. The equations for ego motion compensation are shown below.

\\[\left[ \begin{array} { c } { X _ { t + 1 } } \\ { Y _ { t + 1 } } \\ { 1 } \end{array} \right] = \left[ \begin{array} { c c c } { \cos ( \omega d t ) } & { \sin ( \omega d t ) } & { - v _ { x } d t } \\ { - \sin ( \omega d t ) } & { \cos ( \omega d t ) } & { - v _ { y } d t } \\ { 0 } & { 0 } & { 1 } \end{array} \right] \left[ \begin{array} { c } { X _ { t } } \\ { Y _ { t } } \\ { 1 } \end{array} \right]\\]
 
### Track Association
Once you have the motion compensated tracks, you need to follow the same algorithm to associate new tracks with existing tracks. To give some intuition, here you are matching the predicted state in the last time for every track with the measurements of the current timestep. 

### Tracker Evaluation and Metrics
The most widely used metrics for validation are MOTA (Multi-object tracking accuracy) and MOTP (Multi-object tracking precision). MOTP is the total error in estimated position for matched object-hypothesis pairs over all frames, averaged by the total number of matches made. It shows the ability of the tracker to estimate precise object positions, independent of its skill at recognizing object configurations, keeping consistent trajectories, and so forth. The MOTA accounts for all object configuration errors made by the tracker, false positives, misses, mismatches, over all frames.

To evaluate your tracker, you can use the [`motmetrics`](https://github.com/cheind/py-motmetrics) Python library.

```
pip install motmetrics
```

At every frame instance, you need the ground truth position and track ID along with the predicted detection and track ID. Use the accumulator to record all the events and you can generate a summary and list the metrics and the end of the sequence. Refer to the README [here](https://github.com/cheind/py-motmetrics) for details on how to use this library. Following is an example of the results summary generated.

```
      IDF1   IDP   IDR  Rcll  Prcn GT MT PT ML FP FN IDs  FM  MOTA  MOTP
seq1 83.3% 83.3% 83.3% 83.3% 83.3%  2  1  1  0  1  1   1   1 50.0% 0.340
seq2 75.0% 75.0% 75.0% 75.0% 75.0%  2  1  1  0  1  1   0   0 50.0% 0.167

```

## See Also:
- [Delphi ESR Radar](https://github.com/deltaautonomy/roboticsknowledgebase.github.io/blob/master/wiki/sensing/delphi-esr-radar.md)

## Further Reading
- [Single Shot Object Detectors](https://leonardoaraujosantos.gitbooks.io/artificial-inteligence/content/single-shot-detectors.html)
- [YOLOv3 Implementation](https://github.com/pjreddie/darknet)
- [SORT Tracker Repository](https://github.com/abewley/sort)
- [Kalman Filter in Python](https://github.com/balzer82/Kalman)<|MERGE_RESOLUTION|>--- conflicted
+++ resolved
@@ -2,16 +2,9 @@
 title: 'Radar Camera Sensor Fusion'
 published: true
 ---
-<<<<<<< HEAD
 Fusing data from multiple sensor is an integral part of the perception system of robots and especially Autonomous Vehicles. The fusion becomes specially useful when the data coming from the different sensors gives complementary information. In this tutorial we give an introduction to Radar-Camera sensor fusion for tracking oncoming vehicles. A camera is helpful in detection of vehicles in the short range, however recovering the 3D velocity of the vehicles solely based on vision is very challenging and inaccurate, especially for long-range detection. This is where the RADAR comes into play. RADAR is excellent for determining the speed of oncoming vehicles and operation in adverse weather and lighting conditions, whereas the camera provides rich visual features required for object classification. 
 
 The position and velocity estimates are improved through the fusion of RADAR and camera data. We will first go through the details regarding the data obtained and the processing required for the individual sensors and then go through sensor fusion and tracking algorithm details. 
-=======
-## Overview
-Fusing data from multiple sensors is an integral part of the perception system of robots and especially Autonomous Vehicles. The fusion becomes specially useful when the data from the different sensors give complementary information. In this tutorial, we give an introduction to Radar/Camera sensor fusion for tracking objects. A camera is helpful in detection and classification of objects with rich features, however recovering the 3D position and velocity of the objects solely based on vision is very challenging and inaccurate, especially for long-range detections. This is where the Radar comes into play. Radar is excellent for determining the speed of oncoming objects and operation in adverse weather and lighting conditions, whereas the camera provides rich visual features required for object classification. 
-
-The position and velocity estimates are improved through the sensor fusion of Radar and camera. We will first go through the details regarding the data obtained and the processing required for the individual sensors and then go through the sensor fusion and tracking the part. 
->>>>>>> 22c6aea0
 
 ## Camera
 This section will explain how you use the information from a camera to estimate the rough position of a object in the world. The method described below makes an assumption that ego vehicle or a robot with the camera mounted and the other objects that we would like to track are all on the same plane in the world.
@@ -106,16 +99,10 @@
 - Tracker Evaluation and Metrics
 
 ### Data Association - Sensor Measurements
-<<<<<<< HEAD
-The tracker recieves an array of detections from camera and RADAR for every frame. First of all ythe tracker needs to link the corresponding detections in both the sensors. This is done by computing a distance cost volume for each detection from a sensor with each detection from another sensor. The Scipy library in Python provides good resources for computing such functions. Then you need to use a minimization optimization function to associate detections such that overall cost (Euclidean distance) summed up over the entire detections is minimized. For doing that Hungarian data association rule is used. It matches the minimum weight in a bipartite graph. Scipy library provides good functionality for this as well. 
-
-Since later we are supposed to associate these detections with the predictions from KF (explained in the later section), we need to compensate their state values according to the ego vehicle motion. This is done to compare (associate) the detections from sensors and prediction algorithm on a common ground. You must already be having ego vehicle state information from odometry sensors. Using these two states - Ego vehicles state and oncoming state - oncoming vehicle state is to be output as if the ego vehicle motion was not there. 
-=======
-You must be getting an array of detections from camera and Radar for every frame. First of all you need to link the corresponding detections in both (all) the sensors. This is  done using computing a distance cost volume for each detection from a sensor with each detection from another sensor. Scipy library performs good resources for computing such functions in Python. Then you need to use a minimization optimization function to associate detections such that overall cost (Euclidean distance) summed up over the entire detections is minimized. For doing that Hungarian data association rule is used. It matches the minimum weight in a bipartite graph. Scipy library provides good functionality for this as well. 
->>>>>>> 22c6aea0
+Tracker gets an array of detections from camera and Radar for every frame. First of all the data needs to be linked to the corresponding detections in both (all) the sensors. This is  done by computing a distance cost volume for each detection from one sensor with each detection from another sensor. Scipy library provides good resources for computing such functions in Python. Then you need to use a minimization optimization function to associate detections such that overall cost (Euclidean distance) summed up over the entire detections is minimized. For doing that, Hungarian data association rule is used. It matches the minimum weight in a bipartite graph. Scipy library provides good functionality for this as well. 
 
 ### Tracker - Kalman Filter
-Kalman Filter is an optimal filtering and estimation technique which uses a series of measurements (with noise) over time to estimate the unknown variables which tend to be more accurate than the individual estimates. It is widely used concept ina variety of fields ranging from state estimation to optimal controls and motion planning. The algorithm works as a two step process which are as follows:
+Kalman Filter is an optimal filtering and estimation technique which uses a series of measurements (with noise) over time to estimate the unknown variables which tend to be more accurate than the individual estimates. It is widely used concept in a variety of fields ranging from state estimation to optimal controls and motion planning. The algorithm works as a two step process which are as follows:
 - Prediction Step
 - Measurement Step
 
@@ -147,12 +134,12 @@
 ```
  
 ### Track Updates
-This is the most important in the framework. Here you need to handle for how long you will be continuing the tracks (continue predicting the state of the track) if that detection is not observed from the sensors in the continuous set of frames. Also another tuning parameter is how long you want to continuously detect the object through sensors to confirm that the object is a valid track.
+This is the most important step in the framework. Here you need to specify the time steps length for which the tracklets will be continued to be predicted (continue predicting the state of the track) even though the vehicle was not detected in a continuous set of frames. Another tuning parameter is how long you want to continuously detect the object through sensors to confirm that the object is a valid track.
 
 Here you need to define the misses (age of non-matched detections) for each measurement. The point of this parameter is that you will increment this age if that corresponding state (to that track) is not observed through sensors. Once any of the state from detections from sensors is able to associate with the prediction produced by the tracks then we again set back that track parameter to 0.
 
 ### Motion Compensation of Tracks
-This block basically transforms all the track predictions one timestep by the ego vehicle motion. This is an important block because the prediction (based on a vehicle motion model) is computed in the ego vehicle frame at the previous timestep. If the ego vehicle was static, the new sensor measurements could easily be associated with the predictions, but this would fail if the ego vehicle moved from its previous position. This is the reason why we need to compensate all the predictions by ego motion first, before moving on to data association with the new measurements. The equations for ego motion compensation are shown below.
+This block basically transforms all the track predictions at a timestep by the ego vehicle motion. This is an important block because the prediction (based on a vehicle motion model) is computed in the ego vehicle frame at the previous timestep. If the ego vehicle was static, the new sensor measurements could easily be associated with the predictions, but this would fail if the ego vehicle moved from its previous position. This is the reason why we need to compensate all the predictions by ego motion first, before moving on to data association with the new measurements. The equations for ego motion compensation are shown below.
 
 \\[\left[ \begin{array} { c } { X _ { t + 1 } } \\ { Y _ { t + 1 } } \\ { 1 } \end{array} \right] = \left[ \begin{array} { c c c } { \cos ( \omega d t ) } & { \sin ( \omega d t ) } & { - v _ { x } d t } \\ { - \sin ( \omega d t ) } & { \cos ( \omega d t ) } & { - v _ { y } d t } \\ { 0 } & { 0 } & { 1 } \end{array} \right] \left[ \begin{array} { c } { X _ { t } } \\ { Y _ { t } } \\ { 1 } \end{array} \right]\\]
  
